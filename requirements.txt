<<<<<<< HEAD
# LangChain
langchain>=0.2.12
langchain-elasticsearch~=0.3.0
sortedcontainers~=2.4.0
langchain-experimental~=0.3.2
sentence-transformers~=2.6.1
pydantic-settings>=2.2.1
chromadb==0.5.3
langchain-chroma~=0.1.4
requests>=2.32.3
tornado>=6.4.1
pydantic>=2.9.2
langchain-community>=0.3.3
langchain-elasticsearch>=0.3.0


# Docs processing
pypdf >= 4.1.0
rapidocr-onnxruntime >= 1.3.15
pdf2image >= 1.17.0
pdfminer.six >= 20231228
pillow.heif >= 0.16.0
pikepdf >= 8.14.0
pypdf2 >= 3.0.1
pdfplumber >= 0.11.0
pytesseract >= 0.3.10
python-docx >= 1.1.0
lxml >= 5.2.1
tabulate >= 0.9.0
chardet >= 3.0.0
ftfy >= 6.2.0
transformers >= 4.42.4
spacy >= 3.7.6


# Network
requests~=2.32.3


protollm-sdk==1.0.1
=======
aiohappyeyeballs==2.4.4 ; python_version >= "3.10" and python_version < "4.0"
aiohttp==3.11.9 ; python_version >= "3.10" and python_version < "4.0"
aioredis==2.0.1 ; python_version >= "3.10" and python_version < "4.0"
aiosignal==1.3.1 ; python_version >= "3.10" and python_version < "4.0"
amqp==5.3.1 ; python_version >= "3.10" and python_version < "4.0"
annotated-types==0.7.0 ; python_version >= "3.10" and python_version < "4.0"
anyio==4.6.2.post1 ; python_version >= "3.10" and python_version < "4.0"
async-timeout==4.0.3 ; python_version >= "3.10" and python_version < "4.0"
attrs==24.2.0 ; python_version >= "3.10" and python_version < "4.0"
billiard==4.2.1 ; python_version >= "3.10" and python_version < "4.0"
celery==5.4.0 ; python_version >= "3.10" and python_version < "4.0"
certifi==2024.8.30 ; python_version >= "3.10" and python_version < "4.0"
charset-normalizer==3.4.0 ; python_version >= "3.10" and python_version < "4.0"
click-didyoumean==0.3.1 ; python_version >= "3.10" and python_version < "4.0"
click-plugins==1.1.1 ; python_version >= "3.10" and python_version < "4.0"
click-repl==0.3.0 ; python_version >= "3.10" and python_version < "4.0"
click==8.1.7 ; python_version >= "3.10" and python_version < "4.0"
colorama==0.4.6 ; python_version >= "3.10" and python_version < "4.0" and (platform_system == "Windows" or sys_platform == "win32")
distro==1.9.0 ; python_version >= "3.10" and python_version < "4.0"
dnspython==2.7.0 ; python_version >= "3.10" and python_version < "4.0"
email-validator==2.2.0 ; python_version >= "3.10" and python_version < "4.0"
exceptiongroup==1.2.2 ; python_version >= "3.10" and python_version < "3.11"
fastapi-cli==0.0.5 ; python_version >= "3.10" and python_version < "4.0"
fastapi==0.111.1 ; python_version >= "3.10" and python_version < "4.0"
flower==2.0.1 ; python_version >= "3.10" and python_version < "4.0"
frozenlist==1.5.0 ; python_version >= "3.10" and python_version < "4.0"
greenlet==3.1.1 ; python_version < "3.13" and (platform_machine == "aarch64" or platform_machine == "ppc64le" or platform_machine == "x86_64" or platform_machine == "amd64" or platform_machine == "AMD64" or platform_machine == "win32" or platform_machine == "WIN32") and python_version >= "3.10"
h11==0.14.0 ; python_version >= "3.10" and python_version < "4.0"
httpcore==1.0.7 ; python_version >= "3.10" and python_version < "4.0"
httptools==0.6.4 ; python_version >= "3.10" and python_version < "4.0"
httpx==0.27.2 ; python_version >= "3.10" and python_version < "4.0"
humanize==4.11.0 ; python_version >= "3.10" and python_version < "4.0"
idna==3.10 ; python_version >= "3.10" and python_version < "4.0"
jinja2==3.1.4 ; python_version >= "3.10" and python_version < "4.0"
jiter==0.8.0 ; python_version >= "3.10" and python_version < "4.0"
jsonpatch==1.33 ; python_version >= "3.10" and python_version < "4.0"
jsonpointer==3.0.0 ; python_version >= "3.10" and python_version < "4.0"
kombu==5.4.2 ; python_version >= "3.10" and python_version < "4.0"
langchain-core==0.3.21 ; python_version >= "3.10" and python_version < "4.0"
langchain-text-splitters==0.3.2 ; python_version >= "3.10" and python_version < "4.0"
langchain==0.3.9 ; python_version >= "3.10" and python_version < "4.0"
langsmith==0.1.147 ; python_version >= "3.10" and python_version < "4.0"
markdown-it-py==3.0.0 ; python_version >= "3.10" and python_version < "4.0"
markupsafe==3.0.2 ; python_version >= "3.10" and python_version < "4.0"
mdurl==0.1.2 ; python_version >= "3.10" and python_version < "4.0"
multidict==6.1.0 ; python_version >= "3.10" and python_version < "4.0"
numpy==1.26.4 ; python_version >= "3.10" and python_version < "3.12"
numpy==2.1.3 ; python_version >= "3.12" and python_version < "4.0"
openai==1.55.3 ; python_version >= "3.10" and python_version < "4.0"
orjson==3.10.12 ; python_version >= "3.10" and python_version < "4.0" and platform_python_implementation != "PyPy"
packaging==24.2 ; python_version >= "3.10" and python_version < "4.0"
pika==1.3.2 ; python_version >= "3.10" and python_version < "4.0"
prometheus-client==0.21.0 ; python_version >= "3.10" and python_version < "4.0"
prompt-toolkit==3.0.48 ; python_version >= "3.10" and python_version < "4.0"
propcache==0.2.1 ; python_version >= "3.10" and python_version < "4.0"
pydantic-core==2.23.4 ; python_version >= "3.10" and python_version < "4.0"
pydantic==2.9.2 ; python_version >= "3.10" and python_version < "4.0"
pygments==2.18.0 ; python_version >= "3.10" and python_version < "4.0"
python-dateutil==2.9.0.post0 ; python_version >= "3.10" and python_version < "4.0"
python-dotenv==1.0.1 ; python_version >= "3.10" and python_version < "4.0"
python-multipart==0.0.19 ; python_version >= "3.10" and python_version < "4.0"
pytz==2024.2 ; python_version >= "3.10" and python_version < "4.0"
pyyaml==6.0.2 ; python_version >= "3.10" and python_version < "4.0"
redis==5.2.0 ; python_version >= "3.10" and python_version < "4.0"
requests-toolbelt==1.0.0 ; python_version >= "3.10" and python_version < "4.0"
requests==2.32.3 ; python_version >= "3.10" and python_version < "4.0"
rich==13.9.4 ; python_version >= "3.10" and python_version < "4.0"
shellingham==1.5.4 ; python_version >= "3.10" and python_version < "4.0"
six==1.16.0 ; python_version >= "3.10" and python_version < "4.0"
sniffio==1.3.1 ; python_version >= "3.10" and python_version < "4.0"
sqlalchemy==2.0.36 ; python_version >= "3.10" and python_version < "4.0"
starlette==0.37.2 ; python_version >= "3.10" and python_version < "4.0"
tenacity==9.0.0 ; python_version >= "3.10" and python_version < "4.0"
tornado==6.4.2 ; python_version >= "3.10" and python_version < "4.0"
tqdm==4.67.1 ; python_version >= "3.10" and python_version < "4.0"
typer==0.14.0 ; python_version >= "3.10" and python_version < "4.0"
typing-extensions==4.12.2 ; python_version >= "3.10" and python_version < "4.0"
tzdata==2024.2 ; python_version >= "3.10" and python_version < "4.0"
urllib3==2.2.3 ; python_version >= "3.10" and python_version < "4.0"
uuid==1.30 ; python_version >= "3.10" and python_version < "4.0"
uvicorn[standard]==0.32.1 ; python_version >= "3.10" and python_version < "4.0"
uvloop==0.21.0 ; (sys_platform != "win32" and sys_platform != "cygwin") and platform_python_implementation != "PyPy" and python_version >= "3.10" and python_version < "4.0"
vine==5.1.0 ; python_version >= "3.10" and python_version < "4.0"
watchfiles==1.0.0 ; python_version >= "3.10" and python_version < "4.0"
wcwidth==0.2.13 ; python_version >= "3.10" and python_version < "4.0"
websockets==14.1 ; python_version >= "3.10" and python_version < "4.0"
yarl==1.18.3 ; python_version >= "3.10" and python_version < "4.0"
>>>>>>> ba3a2aed
<|MERGE_RESOLUTION|>--- conflicted
+++ resolved
@@ -1,4 +1,3 @@
-<<<<<<< HEAD
 # LangChain
 langchain>=0.2.12
 langchain-elasticsearch~=0.3.0
@@ -39,7 +38,7 @@
 
 
 protollm-sdk==1.0.1
-=======
+
 aiohappyeyeballs==2.4.4 ; python_version >= "3.10" and python_version < "4.0"
 aiohttp==3.11.9 ; python_version >= "3.10" and python_version < "4.0"
 aioredis==2.0.1 ; python_version >= "3.10" and python_version < "4.0"
@@ -126,5 +125,4 @@
 watchfiles==1.0.0 ; python_version >= "3.10" and python_version < "4.0"
 wcwidth==0.2.13 ; python_version >= "3.10" and python_version < "4.0"
 websockets==14.1 ; python_version >= "3.10" and python_version < "4.0"
-yarl==1.18.3 ; python_version >= "3.10" and python_version < "4.0"
->>>>>>> ba3a2aed
+yarl==1.18.3 ; python_version >= "3.10" and python_version < "4.0"